/**
 *
 * Licensed to the Apache Software Foundation (ASF) under one
 * or more contributor license agreements.  See the NOTICE file
 * distributed with this work for additional information
 * regarding copyright ownership.  The ASF licenses this file
 * to you under the Apache License, Version 2.0 (the
 * "License"); you may not use this file except in compliance
 * with the License.  You may obtain a copy of the License at
 *
 *   http://www.apache.org/licenses/LICENSE-2.0
 *
 * Unless required by applicable law or agreed to in writing,
 * software distributed under the License is distributed on an
 * "AS IS" BASIS, WITHOUT WARRANTIES OR CONDITIONS OF ANY
 * KIND, either express or implied.  See the License for the
 * specific language governing permissions and limitations
 * under the License.
 *
 */
package org.apache.bookkeeper.bookie.storage.ldb;

import static com.google.common.base.Preconditions.checkArgument;
import static com.google.common.base.Preconditions.checkState;

import com.google.common.annotations.VisibleForTesting;
import com.google.common.collect.ImmutableMap;
import com.google.common.collect.Lists;
import com.google.protobuf.ByteString;

import edu.umd.cs.findbugs.annotations.SuppressFBWarnings;
import io.netty.buffer.ByteBuf;
import io.netty.buffer.ByteBufAllocator;
import io.netty.buffer.Unpooled;
import io.netty.util.concurrent.DefaultThreadFactory;

import java.io.File;
import java.io.IOException;
import java.util.Collections;
import java.util.EnumSet;
import java.util.List;
import java.util.Map;
import java.util.PrimitiveIterator.OfLong;
import java.util.concurrent.CopyOnWriteArrayList;
import java.util.concurrent.ExecutorService;
import java.util.concurrent.Executors;
import java.util.concurrent.ScheduledExecutorService;
import java.util.concurrent.TimeUnit;
import java.util.concurrent.atomic.AtomicBoolean;
import java.util.concurrent.locks.ReentrantLock;
import java.util.concurrent.locks.StampedLock;

import org.apache.bookkeeper.bookie.Bookie;
import org.apache.bookkeeper.bookie.Bookie.NoEntryException;
import org.apache.bookkeeper.bookie.BookieException;
import org.apache.bookkeeper.bookie.BookieException.OperationRejectedException;
import org.apache.bookkeeper.bookie.CheckpointSource;
import org.apache.bookkeeper.bookie.CheckpointSource.Checkpoint;
import org.apache.bookkeeper.bookie.Checkpointer;
import org.apache.bookkeeper.bookie.CompactableLedgerStorage;
import org.apache.bookkeeper.bookie.EntryLocation;
import org.apache.bookkeeper.bookie.GarbageCollectionStatus;
import org.apache.bookkeeper.bookie.GarbageCollectorThread;
import org.apache.bookkeeper.bookie.LastAddConfirmedUpdateNotification;
import org.apache.bookkeeper.bookie.LedgerCache;
import org.apache.bookkeeper.bookie.LedgerDirsManager;
import org.apache.bookkeeper.bookie.LedgerDirsManager.LedgerDirsListener;
import org.apache.bookkeeper.bookie.LedgerEntryPage;
import org.apache.bookkeeper.bookie.StateManager;
import org.apache.bookkeeper.bookie.storage.EntryLogger;
import org.apache.bookkeeper.bookie.storage.ldb.DbLedgerStorageDataFormats.LedgerData;
import org.apache.bookkeeper.bookie.storage.ldb.KeyValueStorage.Batch;
import org.apache.bookkeeper.common.util.Watcher;
import org.apache.bookkeeper.conf.ServerConfiguration;
import org.apache.bookkeeper.meta.LedgerManager;
import org.apache.bookkeeper.proto.BookieProtocol;
import org.apache.bookkeeper.stats.Counter;
import org.apache.bookkeeper.stats.OpStatsLogger;
import org.apache.bookkeeper.stats.StatsLogger;
import org.apache.bookkeeper.stats.ThreadRegistry;
import org.apache.bookkeeper.util.MathUtils;
import org.apache.bookkeeper.util.collections.ConcurrentLongHashMap;
import org.apache.commons.collections4.CollectionUtils;
import org.apache.commons.lang.mutable.MutableLong;
import org.slf4j.Logger;
import org.slf4j.LoggerFactory;

/**
 * Single directory implementation of LedgerStorage that uses RocksDB to keep the indexes for entries stored in
 * EntryLogs.
 *
 * <p>This is meant only to be used from {@link DbLedgerStorage}.
 */
public class SingleDirectoryDbLedgerStorage implements CompactableLedgerStorage {
    private final EntryLogger entryLogger;

    private final LedgerMetadataIndex ledgerIndex;
    private final EntryLocationIndex entryLocationIndex;

    private final ConcurrentLongHashMap<TransientLedgerInfo> transientLedgerInfoCache;

    private final GarbageCollectorThread gcThread;

    // Write cache where all new entries are inserted into
    protected volatile WriteCache writeCache;

    // Write cache that is used to swap with writeCache during flushes
    protected volatile WriteCache writeCacheBeingFlushed;

    // Cache where we insert entries for speculative reading
    private final ReadCache readCache;

    private final StampedLock writeCacheRotationLock = new StampedLock();

    protected final ReentrantLock flushMutex = new ReentrantLock();

    protected final AtomicBoolean hasFlushBeenTriggered = new AtomicBoolean(false);
    private final AtomicBoolean isFlushOngoing = new AtomicBoolean(false);

    private static String dbStoragerExecutorName = "db-storage";
    private final ExecutorService executor = Executors.newSingleThreadExecutor(
            new DefaultThreadFactory(dbStoragerExecutorName));

    // Executor used to for db index cleanup
    private final ScheduledExecutorService cleanupExecutor = Executors
            .newSingleThreadScheduledExecutor(new DefaultThreadFactory("db-storage-cleanup"));

    private final CopyOnWriteArrayList<LedgerDeletionListener> ledgerDeletionListeners = Lists
            .newCopyOnWriteArrayList();

    private CheckpointSource checkpointSource = CheckpointSource.DEFAULT;
    private Checkpoint lastCheckpoint = Checkpoint.MIN;

    private final long writeCacheMaxSize;
    private final long readCacheMaxSize;
    private final int readAheadCacheBatchSize;

    private final long maxThrottleTimeNanos;

    private final DbLedgerStorageStats dbLedgerStorageStats;

    private static final long DEFAULT_MAX_THROTTLE_TIME_MILLIS = TimeUnit.SECONDS.toMillis(10);

    private final long maxReadAheadBytesSize;

    private final Counter flushExecutorTime;

    public SingleDirectoryDbLedgerStorage(ServerConfiguration conf, LedgerManager ledgerManager,
            LedgerDirsManager ledgerDirsManager, LedgerDirsManager indexDirsManager, EntryLogger entryLogger,
            StatsLogger statsLogger, ByteBufAllocator allocator, ScheduledExecutorService gcExecutor,
            long writeCacheSize, long readCacheSize, int readAheadCacheBatchSize) throws IOException {
        checkArgument(ledgerDirsManager.getAllLedgerDirs().size() == 1,
                "Db implementation only allows for one storage dir");

        String ledgerBaseDir = ledgerDirsManager.getAllLedgerDirs().get(0).getPath();
        // indexBaseDir default use ledgerBaseDir
        String indexBaseDir = ledgerBaseDir;
        if (CollectionUtils.isEmpty(indexDirsManager.getAllLedgerDirs())) {
            log.info("indexDir is not specified, use default, creating single directory db ledger storage on {}",
                    indexBaseDir);
        } else {
            // if indexDir is specified, set new value
            indexBaseDir = indexDirsManager.getAllLedgerDirs().get(0).getPath();
            log.info("indexDir is specified, creating single directory db ledger storage on {}", indexBaseDir);
        }

        StatsLogger ledgerIndexDirStatsLogger = statsLogger
                .scopeLabel("ledgerDir", ledgerBaseDir)
                .scopeLabel("indexDir", indexBaseDir);

        this.writeCacheMaxSize = writeCacheSize;
        this.writeCache = new WriteCache(allocator, writeCacheMaxSize / 2);
        this.writeCacheBeingFlushed = new WriteCache(allocator, writeCacheMaxSize / 2);

        readCacheMaxSize = readCacheSize;
        this.readAheadCacheBatchSize = readAheadCacheBatchSize;

        // Do not attempt to perform read-ahead more than half the total size of the cache
        maxReadAheadBytesSize = readCacheMaxSize / 2;

        long maxThrottleTimeMillis = conf.getLong(DbLedgerStorage.MAX_THROTTLE_TIME_MILLIS,
                DEFAULT_MAX_THROTTLE_TIME_MILLIS);
        maxThrottleTimeNanos = TimeUnit.MILLISECONDS.toNanos(maxThrottleTimeMillis);

        readCache = new ReadCache(allocator, readCacheMaxSize);

<<<<<<< HEAD
        ledgerIndex = LedgerMetadataIndex.newInstance(conf,
                KeyValueStorageRocksDB.factory, indexBaseDir, ledgerDirStatsLogger);

=======
        ledgerIndex = new LedgerMetadataIndex(conf,
                KeyValueStorageRocksDB.factory, indexBaseDir, ledgerIndexDirStatsLogger);
>>>>>>> 1825677b
        entryLocationIndex = new EntryLocationIndex(conf,
                KeyValueStorageRocksDB.factory, indexBaseDir, ledgerIndexDirStatsLogger);

        transientLedgerInfoCache = ConcurrentLongHashMap.<TransientLedgerInfo>newBuilder()
                .expectedItems(16 * 1024)
                .concurrencyLevel(Runtime.getRuntime().availableProcessors() * 2)
                .build();
        cleanupExecutor.scheduleAtFixedRate(this::cleanupStaleTransientLedgerInfo,
                TransientLedgerInfo.LEDGER_INFO_CACHING_TIME_MINUTES,
                TransientLedgerInfo.LEDGER_INFO_CACHING_TIME_MINUTES, TimeUnit.MINUTES);

        this.entryLogger = entryLogger;
        gcThread = new GarbageCollectorThread(conf,
                ledgerManager, ledgerDirsManager, this, entryLogger, ledgerIndexDirStatsLogger);

        dbLedgerStorageStats = new DbLedgerStorageStats(
            ledgerIndexDirStatsLogger,
            () -> writeCache.size() + writeCacheBeingFlushed.size(),
            () -> writeCache.count() + writeCacheBeingFlushed.count(),
            () -> readCache.size(),
            () -> readCache.count()
        );

        flushExecutorTime = ledgerIndexDirStatsLogger.getThreadScopedCounter("db-storage-thread-time");

        executor.submit(() -> {
            ThreadRegistry.register(dbStoragerExecutorName, 0);
            // ensure the metric gets registered on start-up as this thread only executes
            // when the write cache is full which may not happen or not for a long time
            flushExecutorTime.add(0);
        });

        ledgerDirsManager.addLedgerDirsListener(getLedgerDirsListener());
        if (!ledgerBaseDir.equals(indexBaseDir)) {
            indexDirsManager.addLedgerDirsListener(getLedgerDirsListener());
        }
    }

    @Override
    public void initialize(ServerConfiguration conf, LedgerManager ledgerManager, LedgerDirsManager ledgerDirsManager,
            LedgerDirsManager indexDirsManager, StatsLogger statsLogger,
            ByteBufAllocator allocator) throws IOException {
        /// Initialized in constructor
    }

    @Override
    public void setStateManager(StateManager stateManager) { }

    @Override
    public void setCheckpointSource(CheckpointSource checkpointSource) {
        this.checkpointSource = checkpointSource;
    }
    @Override
    public void setCheckpointer(Checkpointer checkpointer) { }

    /**
     * Evict all the ledger info object that were not used recently.
     */
    private void cleanupStaleTransientLedgerInfo() {
        transientLedgerInfoCache.removeIf((ledgerId, ledgerInfo) -> {
            boolean isStale = ledgerInfo.isStale();
            if (isStale) {
                ledgerInfo.close();
            }

            return isStale;
        });
    }

    @Override
    public void start() {
        gcThread.start();
    }

    @Override
    public void forceGC() {
        gcThread.enableForceGC();
    }

    @Override
    public void forceGC(Boolean forceMajor, Boolean forceMinor) {
        gcThread.enableForceGC(forceMajor, forceMinor);
    }

    @Override
    public boolean isInForceGC() {
        return gcThread.isInForceGC();
    }

    @Override
    public void shutdown() throws InterruptedException {
        try {
            flush();

            gcThread.shutdown();
            entryLogger.close();

            cleanupExecutor.shutdown();
            cleanupExecutor.awaitTermination(1, TimeUnit.SECONDS);

            ledgerIndex.close();
            entryLocationIndex.close();

            writeCache.close();
            writeCacheBeingFlushed.close();
            readCache.close();
            executor.shutdown();

        } catch (IOException e) {
            log.error("Error closing db storage", e);
        }
    }

    @Override
    public boolean ledgerExists(long ledgerId) throws IOException {
        try {
            LedgerData ledgerData = ledgerIndex.get(ledgerId);
            if (log.isDebugEnabled()) {
                log.debug("Ledger exists. ledger: {} : {}", ledgerId, ledgerData.getExists());
            }
            return ledgerData.getExists();
        } catch (Bookie.NoLedgerException nle) {
            // ledger does not exist
            return false;
        }
    }

    @Override
    public boolean entryExists(long ledgerId, long entryId) throws IOException, BookieException {
        if (entryId == BookieProtocol.LAST_ADD_CONFIRMED) {
            return false;
        }

        // We need to try to read from both write caches, since recent entries could be found in either of the two. The
        // write caches are already thread safe on their own, here we just need to make sure we get references to both
        // of them. Using an optimistic lock since the read lock is always free, unless we're swapping the caches.
        long stamp = writeCacheRotationLock.tryOptimisticRead();
        WriteCache localWriteCache = writeCache;
        WriteCache localWriteCacheBeingFlushed = writeCacheBeingFlushed;
        if (!writeCacheRotationLock.validate(stamp)) {
            // Fallback to regular read lock approach
            stamp = writeCacheRotationLock.readLock();
            try {
                localWriteCache = writeCache;
                localWriteCacheBeingFlushed = writeCacheBeingFlushed;
            } finally {
                writeCacheRotationLock.unlockRead(stamp);
            }
        }

        boolean inCache = localWriteCache.hasEntry(ledgerId, entryId)
             || localWriteCacheBeingFlushed.hasEntry(ledgerId, entryId)
             || readCache.hasEntry(ledgerId, entryId);

        if (inCache) {
            return true;
        }

        // Read from main storage
        long entryLocation = entryLocationIndex.getLocation(ledgerId, entryId);
        if (entryLocation != 0) {
            return true;
        }

        // Only a negative result while in limbo equates to unknown
        throwIfLimbo(ledgerId);

        return false;
    }

    @Override
    public boolean isFenced(long ledgerId) throws IOException, BookieException {
        if (log.isDebugEnabled()) {
            log.debug("isFenced. ledger: {}", ledgerId);
        }

        boolean isFenced = ledgerIndex.get(ledgerId).getFenced();

        // Only a negative result while in limbo equates to unknown
        if (!isFenced) {
            throwIfLimbo(ledgerId);
        }

        return isFenced;
    }

    @Override
    public boolean setFenced(long ledgerId) throws IOException {
        if (log.isDebugEnabled()) {
            log.debug("Set fenced. ledger: {}", ledgerId);
        }
        boolean changed = ledgerIndex.setFenced(ledgerId);
        if (changed) {
            // notify all the watchers if a ledger is fenced
            TransientLedgerInfo ledgerInfo = transientLedgerInfoCache.get(ledgerId);
            if (null != ledgerInfo) {
                ledgerInfo.notifyWatchers(Long.MAX_VALUE);
            }
        }
        return changed;
    }

    @Override
    public void setMasterKey(long ledgerId, byte[] masterKey) throws IOException {
        if (log.isDebugEnabled()) {
            log.debug("Set master key. ledger: {}", ledgerId);
        }
        ledgerIndex.setMasterKey(ledgerId, masterKey);
    }

    @Override
    public byte[] readMasterKey(long ledgerId) throws IOException, BookieException {
        if (log.isDebugEnabled()) {
            log.debug("Read master key. ledger: {}", ledgerId);
        }
        return ledgerIndex.get(ledgerId).getMasterKey().toByteArray();
    }

    @Override
    public long addEntry(ByteBuf entry) throws IOException, BookieException {
        long startTime = MathUtils.nowInNano();

        long ledgerId = entry.getLong(entry.readerIndex());
        long entryId = entry.getLong(entry.readerIndex() + 8);
        long lac = entry.getLong(entry.readerIndex() + 16);

        if (log.isDebugEnabled()) {
            log.debug("Add entry. {}@{}, lac = {}", ledgerId, entryId, lac);
        }

        // First we try to do an optimistic locking to get access to the current write cache.
        // This is based on the fact that the write cache is only being rotated (swapped) every 1 minute. During the
        // rest of the time, we can have multiple thread using the optimistic lock here without interfering.
        long stamp = writeCacheRotationLock.tryOptimisticRead();
        boolean inserted = false;

        inserted = writeCache.put(ledgerId, entryId, entry);
        if (!writeCacheRotationLock.validate(stamp)) {
            // The write cache was rotated while we were inserting. We need to acquire the proper read lock and repeat
            // the operation because we might have inserted in a write cache that was already being flushed and cleared,
            // without being sure about this last entry being flushed or not.
            stamp = writeCacheRotationLock.readLock();
            try {
                inserted = writeCache.put(ledgerId, entryId, entry);
            } finally {
                writeCacheRotationLock.unlockRead(stamp);
            }
        }

        if (!inserted) {
            triggerFlushAndAddEntry(ledgerId, entryId, entry);
        }

        // after successfully insert the entry, update LAC and notify the watchers
        updateCachedLacIfNeeded(ledgerId, lac);

        recordSuccessfulEvent(dbLedgerStorageStats.getAddEntryStats(), startTime);
        return entryId;
    }

    private void triggerFlushAndAddEntry(long ledgerId, long entryId, ByteBuf entry)
            throws IOException, BookieException {
        long throttledStartTime = MathUtils.nowInNano();
        dbLedgerStorageStats.getThrottledWriteRequests().inc();
        long absoluteTimeoutNanos = System.nanoTime() + maxThrottleTimeNanos;

        while (System.nanoTime() < absoluteTimeoutNanos) {
            // Write cache is full, we need to trigger a flush so that it gets rotated
            // If the flush has already been triggered or flush has already switched the
            // cache, we don't need to trigger another flush
            if (!isFlushOngoing.get() && hasFlushBeenTriggered.compareAndSet(false, true)) {
                // Trigger an early flush in background
                log.info("Write cache is full, triggering flush");
                executor.execute(() -> {
                        long startTime = System.nanoTime();
                        try {
                            flush();
                        } catch (IOException e) {
                            log.error("Error during flush", e);
                        } finally {
                            flushExecutorTime.add(MathUtils.elapsedNanos(startTime));
                        }
                    });
            }

            long stamp = writeCacheRotationLock.readLock();
            try {
                if (writeCache.put(ledgerId, entryId, entry)) {
                    // We succeeded in putting the entry in write cache in the
                    recordSuccessfulEvent(dbLedgerStorageStats.getThrottledWriteStats(), throttledStartTime);
                    return;
                }
            } finally {
                writeCacheRotationLock.unlockRead(stamp);
            }

            // Wait some time and try again
            try {
                Thread.sleep(1);
            } catch (InterruptedException e) {
                Thread.currentThread().interrupt();
                throw new IOException("Interrupted when adding entry " + ledgerId + "@" + entryId);
            }
        }

        // Timeout expired and we weren't able to insert in write cache
        dbLedgerStorageStats.getRejectedWriteRequests().inc();
        recordFailedEvent(dbLedgerStorageStats.getThrottledWriteStats(), throttledStartTime);
        throw new OperationRejectedException();
    }

    @Override
    public ByteBuf getEntry(long ledgerId, long entryId) throws IOException, BookieException {
        long startTime = MathUtils.nowInNano();
        try {
            ByteBuf entry = doGetEntry(ledgerId, entryId);
            recordSuccessfulEvent(dbLedgerStorageStats.getReadEntryStats(), startTime);
            return entry;
        } catch (IOException e) {
            recordFailedEvent(dbLedgerStorageStats.getReadEntryStats(), startTime);
            throw e;
        }
    }

    private ByteBuf doGetEntry(long ledgerId, long entryId) throws IOException, BookieException {
        if (log.isDebugEnabled()) {
            log.debug("Get Entry: {}@{}", ledgerId, entryId);
        }

        if (entryId == BookieProtocol.LAST_ADD_CONFIRMED) {
            return getLastEntry(ledgerId);
        }

        // We need to try to read from both write caches, since recent entries could be found in either of the two. The
        // write caches are already thread safe on their own, here we just need to make sure we get references to both
        // of them. Using an optimistic lock since the read lock is always free, unless we're swapping the caches.
        long stamp = writeCacheRotationLock.tryOptimisticRead();
        WriteCache localWriteCache = writeCache;
        WriteCache localWriteCacheBeingFlushed = writeCacheBeingFlushed;
        if (!writeCacheRotationLock.validate(stamp)) {
            // Fallback to regular read lock approach
            stamp = writeCacheRotationLock.readLock();
            try {
                localWriteCache = writeCache;
                localWriteCacheBeingFlushed = writeCacheBeingFlushed;
            } finally {
                writeCacheRotationLock.unlockRead(stamp);
            }
        }

        // First try to read from the write cache of recent entries
        ByteBuf entry = localWriteCache.get(ledgerId, entryId);
        if (entry != null) {
            dbLedgerStorageStats.getWriteCacheHitCounter().inc();
            return entry;
        }

        // If there's a flush going on, the entry might be in the flush buffer
        entry = localWriteCacheBeingFlushed.get(ledgerId, entryId);
        if (entry != null) {
            dbLedgerStorageStats.getWriteCacheHitCounter().inc();
            return entry;
        }

        dbLedgerStorageStats.getWriteCacheMissCounter().inc();

        // Try reading from read-ahead cache
        entry = readCache.get(ledgerId, entryId);
        if (entry != null) {
            dbLedgerStorageStats.getReadCacheHitCounter().inc();
            return entry;
        }

        dbLedgerStorageStats.getReadCacheMissCounter().inc();

        // Read from main storage
        long entryLocation;
        long locationIndexStartNano = MathUtils.nowInNano();
        try {
            entryLocation = entryLocationIndex.getLocation(ledgerId, entryId);
            if (entryLocation == 0) {
                // Only a negative result while in limbo equates to unknown
                throwIfLimbo(ledgerId);

                throw new NoEntryException(ledgerId, entryId);
            }
        } finally {
            dbLedgerStorageStats.getReadFromLocationIndexTime().add(MathUtils.elapsedNanos(locationIndexStartNano));
        }

        long readEntryStartNano = MathUtils.nowInNano();
        try {
            entry = entryLogger.readEntry(ledgerId, entryId, entryLocation);
        } finally {
            dbLedgerStorageStats.getReadFromEntryLogTime().add(MathUtils.elapsedNanos(readEntryStartNano));
        }

        readCache.put(ledgerId, entryId, entry);

        // Try to read more entries
        long nextEntryLocation = entryLocation + 4 /* size header */ + entry.readableBytes();
        fillReadAheadCache(ledgerId, entryId + 1, nextEntryLocation);

        return entry;
    }

    private void fillReadAheadCache(long orginalLedgerId, long firstEntryId, long firstEntryLocation) {
        long readAheadStartNano = MathUtils.nowInNano();
        int count = 0;
        long size = 0;

        try {
            long firstEntryLogId = (firstEntryLocation >> 32);
            long currentEntryLogId = firstEntryLogId;
            long currentEntryLocation = firstEntryLocation;

            while (count < readAheadCacheBatchSize
                    && size < maxReadAheadBytesSize
                    && currentEntryLogId == firstEntryLogId) {
                ByteBuf entry = entryLogger.readEntry(orginalLedgerId,
                        firstEntryId, currentEntryLocation);

                try {
                    long currentEntryLedgerId = entry.getLong(0);
                    long currentEntryId = entry.getLong(8);

                    if (currentEntryLedgerId != orginalLedgerId) {
                        // Found an entry belonging to a different ledger, stopping read-ahead
                        break;
                    }

                    // Insert entry in read cache
                    readCache.put(orginalLedgerId, currentEntryId, entry);

                    count++;
                    firstEntryId++;
                    size += entry.readableBytes();

                    currentEntryLocation += 4 + entry.readableBytes();
                    currentEntryLogId = currentEntryLocation >> 32;
                } finally {
                    entry.release();
                }
            }
        } catch (Exception e) {
            if (log.isDebugEnabled()) {
                log.debug("Exception during read ahead for ledger: {}: e", orginalLedgerId, e);
            }
        } finally {
            dbLedgerStorageStats.getReadAheadBatchCountStats().registerSuccessfulValue(count);
            dbLedgerStorageStats.getReadAheadBatchSizeStats().registerSuccessfulValue(size);
            dbLedgerStorageStats.getReadAheadTime().add(MathUtils.elapsedNanos(readAheadStartNano));
        }
    }

    public ByteBuf getLastEntry(long ledgerId) throws IOException, BookieException {
        throwIfLimbo(ledgerId);

        long stamp = writeCacheRotationLock.readLock();
        try {
            // First try to read from the write cache of recent entries
            ByteBuf entry = writeCache.getLastEntry(ledgerId);
            if (entry != null) {
                if (log.isDebugEnabled()) {
                    long foundLedgerId = entry.readLong(); // ledgedId
                    long entryId = entry.readLong();
                    entry.resetReaderIndex();
                    if (log.isDebugEnabled()) {
                        log.debug("Found last entry for ledger {} in write cache: {}@{}", ledgerId, foundLedgerId,
                                entryId);
                    }
                }

                dbLedgerStorageStats.getWriteCacheHitCounter().inc();
                return entry;
            }

            // If there's a flush going on, the entry might be in the flush buffer
            entry = writeCacheBeingFlushed.getLastEntry(ledgerId);
            if (entry != null) {
                if (log.isDebugEnabled()) {
                    entry.readLong(); // ledgedId
                    long entryId = entry.readLong();
                    entry.resetReaderIndex();
                    if (log.isDebugEnabled()) {
                        log.debug("Found last entry for ledger {} in write cache being flushed: {}", ledgerId, entryId);
                    }
                }

                dbLedgerStorageStats.getWriteCacheHitCounter().inc();
                return entry;
            }
        } finally {
            writeCacheRotationLock.unlockRead(stamp);
        }

        dbLedgerStorageStats.getWriteCacheMissCounter().inc();

        // Search the last entry in storage
        long locationIndexStartNano = MathUtils.nowInNano();
        long lastEntryId = entryLocationIndex.getLastEntryInLedger(ledgerId);
        if (log.isDebugEnabled()) {
            log.debug("Found last entry for ledger {} in db: {}", ledgerId, lastEntryId);
        }

        long entryLocation = entryLocationIndex.getLocation(ledgerId, lastEntryId);
        dbLedgerStorageStats.getReadFromLocationIndexTime().add(MathUtils.elapsedNanos(locationIndexStartNano));

        long readEntryStartNano = MathUtils.nowInNano();
        ByteBuf content = entryLogger.readEntry(ledgerId, lastEntryId, entryLocation);
        dbLedgerStorageStats.getReadFromEntryLogTime().add(MathUtils.elapsedNanos(readEntryStartNano));
        return content;
    }

    @VisibleForTesting
    boolean isFlushRequired() {
        long stamp = writeCacheRotationLock.readLock();
        try {
            return !writeCache.isEmpty();
        } finally {
            writeCacheRotationLock.unlockRead(stamp);
        }
    }

    @Override
    public void checkpoint(Checkpoint checkpoint) throws IOException {
        Checkpoint thisCheckpoint = checkpointSource.newCheckpoint();
        if (lastCheckpoint.compareTo(checkpoint) > 0) {
            return;
        }

        long startTime = MathUtils.nowInNano();

        // Only a single flush operation can happen at a time
        flushMutex.lock();
        try {
            if (writeCache.isEmpty()) {
                return;
            }
            // Swap the write cache so that writes can continue to happen while the flush is
            // ongoing
            swapWriteCache();

            long sizeToFlush = writeCacheBeingFlushed.size();
            if (log.isDebugEnabled()) {
                log.debug("Flushing entries. count: {} -- size {} Mb", writeCacheBeingFlushed.count(),
                        sizeToFlush / 1024.0 / 1024);
            }

            // Write all the pending entries into the entry logger and collect the offset
            // position for each entry

            Batch batch = entryLocationIndex.newBatch();
            writeCacheBeingFlushed.forEach((ledgerId, entryId, entry) -> {
                try {
                    long location = entryLogger.addEntry(ledgerId, entry);
                    entryLocationIndex.addLocation(batch, ledgerId, entryId, location);
                } catch (IOException e) {
                    throw new RuntimeException(e);
                }
            });

            long entryLoggerStart = MathUtils.nowInNano();
            entryLogger.flush();
            recordSuccessfulEvent(dbLedgerStorageStats.getFlushEntryLogStats(), entryLoggerStart);

            long batchFlushStartTime = MathUtils.nowInNano();
            batch.flush();
            batch.close();
            recordSuccessfulEvent(dbLedgerStorageStats.getFlushLocationIndexStats(), batchFlushStartTime);
            if (log.isDebugEnabled()) {
                log.debug("DB batch flushed time : {} s",
                        MathUtils.elapsedNanos(batchFlushStartTime) / (double) TimeUnit.SECONDS.toNanos(1));
            }

            long ledgerIndexStartTime = MathUtils.nowInNano();
            ledgerIndex.flush();
            recordSuccessfulEvent(dbLedgerStorageStats.getFlushLedgerIndexStats(), ledgerIndexStartTime);

            cleanupExecutor.execute(() -> {
                // There can only be one single cleanup task running because the cleanupExecutor
                // is single-threaded
                try {
                    if (log.isDebugEnabled()) {
                        log.debug("Removing deleted ledgers from db indexes");
                    }

                    entryLocationIndex.removeOffsetFromDeletedLedgers();
                    ledgerIndex.removeDeletedLedgers();
                } catch (Throwable t) {
                    log.warn("Failed to cleanup db indexes", t);
                }
            });

            lastCheckpoint = thisCheckpoint;

            // Discard all the entry from the write cache, since they're now persisted
            writeCacheBeingFlushed.clear();

            double flushTimeSeconds = MathUtils.elapsedNanos(startTime) / (double) TimeUnit.SECONDS.toNanos(1);
            double flushThroughput = sizeToFlush / 1024.0 / 1024.0 / flushTimeSeconds;

            if (log.isDebugEnabled()) {
                log.debug("Flushing done time {} s -- Written {} MB/s", flushTimeSeconds, flushThroughput);
            }

            recordSuccessfulEvent(dbLedgerStorageStats.getFlushStats(), startTime);
            dbLedgerStorageStats.getFlushSizeStats().registerSuccessfulValue(sizeToFlush);
        } catch (IOException e) {
            recordFailedEvent(dbLedgerStorageStats.getFlushStats(), startTime);
            // Leave IOExecption as it is
            throw e;
        } catch (RuntimeException e) {
            recordFailedEvent(dbLedgerStorageStats.getFlushStats(), startTime);
            // Wrap unchecked exceptions
            throw new IOException(e);
        } finally {
            try {
                isFlushOngoing.set(false);
            } finally {
                flushMutex.unlock();
            }
        }
    }

    /**
     * Swap the current write cache with the replacement cache.
     */
    private void swapWriteCache() {
        long stamp = writeCacheRotationLock.writeLock();
        try {
            // First, swap the current write-cache map with an empty one so that writes will
            // go on unaffected. Only a single flush is happening at the same time
            WriteCache tmp = writeCacheBeingFlushed;
            writeCacheBeingFlushed = writeCache;
            writeCache = tmp;

            // since the cache is switched, we can allow flush to be triggered
            hasFlushBeenTriggered.set(false);
        } finally {
            try {
                isFlushOngoing.set(true);
            } finally {
                writeCacheRotationLock.unlockWrite(stamp);
            }
        }
    }

    @Override
    public void flush() throws IOException {
        Checkpoint cp = checkpointSource.newCheckpoint();
        checkpoint(cp);
        checkpointSource.checkpointComplete(cp, true);
    }

    @Override
    public void deleteLedger(long ledgerId) throws IOException {
        if (log.isDebugEnabled()) {
            log.debug("Deleting ledger {}", ledgerId);
        }

        // Delete entries from this ledger that are still in the write cache
        long stamp = writeCacheRotationLock.readLock();
        try {
            writeCache.deleteLedger(ledgerId);
        } finally {
            writeCacheRotationLock.unlockRead(stamp);
        }

        entryLocationIndex.delete(ledgerId);
        ledgerIndex.delete(ledgerId);

        for (int i = 0, size = ledgerDeletionListeners.size(); i < size; i++) {
            LedgerDeletionListener listener = ledgerDeletionListeners.get(i);
            listener.ledgerDeleted(ledgerId);
        }

        TransientLedgerInfo tli = transientLedgerInfoCache.remove(ledgerId);
        if (tli != null) {
            tli.close();
        }
    }

    @Override
    public Iterable<Long> getActiveLedgersInRange(long firstLedgerId, long lastLedgerId) throws IOException {
        return ledgerIndex.getActiveLedgersInRange(firstLedgerId, lastLedgerId);
    }

    @Override
    public void updateEntriesLocations(Iterable<EntryLocation> locations) throws IOException {
        // Trigger a flush to have all the entries being compacted in the db storage
        flush();

        entryLocationIndex.updateLocations(locations);
    }

    @VisibleForTesting
    EntryLogger getEntryLogger() {
        return entryLogger;
    }

    @Override
    public long getLastAddConfirmed(long ledgerId) throws IOException, BookieException {
        throwIfLimbo(ledgerId);

        TransientLedgerInfo ledgerInfo = transientLedgerInfoCache.get(ledgerId);
        long lac = null != ledgerInfo ? ledgerInfo.getLastAddConfirmed() : TransientLedgerInfo.NOT_ASSIGNED_LAC;
        if (lac == TransientLedgerInfo.NOT_ASSIGNED_LAC) {
            ByteBuf bb = getEntry(ledgerId, BookieProtocol.LAST_ADD_CONFIRMED);
            try {
                bb.skipBytes(2 * Long.BYTES); // skip ledger id and entry id
                lac = bb.readLong();
                lac = getOrAddLedgerInfo(ledgerId).setLastAddConfirmed(lac);
            } finally {
                bb.release();
            }
        }
        return lac;
    }

    @Override
    public boolean waitForLastAddConfirmedUpdate(long ledgerId, long previousLAC,
            Watcher<LastAddConfirmedUpdateNotification> watcher) throws IOException {
        return getOrAddLedgerInfo(ledgerId).waitForLastAddConfirmedUpdate(previousLAC, watcher);
    }

    @Override
    public void cancelWaitForLastAddConfirmedUpdate(long ledgerId,
                                                    Watcher<LastAddConfirmedUpdateNotification> watcher)
            throws IOException {
        getOrAddLedgerInfo(ledgerId).cancelWaitForLastAddConfirmedUpdate(watcher);
    }

    @Override
    public void setExplicitLac(long ledgerId, ByteBuf lac) throws IOException {
        TransientLedgerInfo ledgerInfo = getOrAddLedgerInfo(ledgerId);
        ledgerInfo.setExplicitLac(lac);
        ledgerIndex.setExplicitLac(ledgerId, lac);
        ledgerInfo.notifyWatchers(Long.MAX_VALUE);
    }

    @Override
    public ByteBuf getExplicitLac(long ledgerId) throws IOException, BookieException {
        throwIfLimbo(ledgerId);
        if (log.isDebugEnabled()) {
            log.debug("getExplicitLac ledger {}", ledgerId);
        }
        TransientLedgerInfo ledgerInfo = getOrAddLedgerInfo(ledgerId);
        if (ledgerInfo.getExplicitLac() != null) {
            if (log.isDebugEnabled()) {
                log.debug("getExplicitLac ledger {} returned from TransientLedgerInfo", ledgerId);
            }
            return ledgerInfo.getExplicitLac();
        }
        LedgerData ledgerData = ledgerIndex.get(ledgerId);
        if (!ledgerData.hasExplicitLac()) {
            if (log.isDebugEnabled()) {
                log.debug("getExplicitLac ledger {} missing from LedgerData", ledgerId);
            }
            return null;
        }
        if (ledgerData.hasExplicitLac()) {
            if (log.isDebugEnabled()) {
                log.debug("getExplicitLac ledger {} returned from LedgerData", ledgerId);
            }
            ByteString persistedLac = ledgerData.getExplicitLac();
            ledgerInfo.setExplicitLac(Unpooled.wrappedBuffer(persistedLac.toByteArray()));
        }
        return ledgerInfo.getExplicitLac();
    }

    private TransientLedgerInfo getOrAddLedgerInfo(long ledgerId) {
        return transientLedgerInfoCache.computeIfAbsent(ledgerId, l -> {
            return new TransientLedgerInfo(l, ledgerIndex);
        });
    }

    private void updateCachedLacIfNeeded(long ledgerId, long lac) {
        TransientLedgerInfo tli = transientLedgerInfoCache.get(ledgerId);
        if (tli != null) {
            tli.setLastAddConfirmed(lac);
        }
    }

    @Override
    public void flushEntriesLocationsIndex() throws IOException {
        // No-op. Location index is already flushed in updateEntriesLocations() call
    }

    /**
     * Add an already existing ledger to the index.
     *
     * <p>This method is only used as a tool to help the migration from InterleaveLedgerStorage to DbLedgerStorage
     *
     * @param ledgerId
     *            the ledger id
     * @param pages
     *            Iterator over index pages from Indexed
     * @return the number of
     */
    @SuppressFBWarnings("RCN_REDUNDANT_NULLCHECK_WOULD_HAVE_BEEN_A_NPE")
    public long addLedgerToIndex(long ledgerId, boolean isFenced, byte[] masterKey,
            LedgerCache.PageEntriesIterable pages) throws Exception {
        LedgerData ledgerData = LedgerData.newBuilder().setExists(true).setFenced(isFenced)
                .setMasterKey(ByteString.copyFrom(masterKey)).build();
        ledgerIndex.set(ledgerId, ledgerData);
        MutableLong numberOfEntries = new MutableLong();

        // Iterate over all the entries pages
        Batch batch = entryLocationIndex.newBatch();
        for (LedgerCache.PageEntries page: pages) {
            try (LedgerEntryPage lep = page.getLEP()) {
                lep.getEntries((entryId, location) -> {
                    entryLocationIndex.addLocation(batch, ledgerId, entryId, location);
                    numberOfEntries.increment();
                    return true;
                });
            }
        }

        ledgerIndex.flush();
        batch.flush();
        batch.close();

        return numberOfEntries.longValue();
    }

    @Override
    public void registerLedgerDeletionListener(LedgerDeletionListener listener) {
        ledgerDeletionListeners.add(listener);
    }

    public EntryLocationIndex getEntryLocationIndex() {
        return entryLocationIndex;
    }

    private void recordSuccessfulEvent(OpStatsLogger logger, long startTimeNanos) {
        logger.registerSuccessfulEvent(MathUtils.elapsedNanos(startTimeNanos), TimeUnit.NANOSECONDS);
    }

    private void recordFailedEvent(OpStatsLogger logger, long startTimeNanos) {
        logger.registerFailedEvent(MathUtils.elapsedNanos(startTimeNanos), TimeUnit.NANOSECONDS);
    }

    @Override
    public List<GarbageCollectionStatus> getGarbageCollectionStatus() {
        return Collections.singletonList(gcThread.getGarbageCollectionStatus());
    }

    /**
     * Interface which process ledger logger.
     */
    public interface LedgerLoggerProcessor {
        void process(long entryId, long entryLogId, long position);
    }

    private static final Logger log = LoggerFactory.getLogger(SingleDirectoryDbLedgerStorage.class);

    @Override
    public OfLong getListOfEntriesOfLedger(long ledgerId) throws IOException {
        throw new UnsupportedOperationException(
                "getListOfEntriesOfLedger method is currently unsupported for SingleDirectoryDbLedgerStorage");
    }

    private LedgerDirsManager.LedgerDirsListener getLedgerDirsListener() {
        return new LedgerDirsListener() {

            @Override
            public void diskAlmostFull(File disk) {
                if (gcThread.isForceGCAllowWhenNoSpace()) {
                    gcThread.enableForceGC();
                } else {
                    gcThread.suspendMajorGC();
                }
            }

            @Override
            public void diskFull(File disk) {
                if (gcThread.isForceGCAllowWhenNoSpace()) {
                    gcThread.enableForceGC();
                } else {
                    gcThread.suspendMajorGC();
                    gcThread.suspendMinorGC();
                }
            }

            @Override
            public void allDisksFull(boolean highPriorityWritesAllowed) {
                if (gcThread.isForceGCAllowWhenNoSpace()) {
                    gcThread.enableForceGC();
                } else {
                    gcThread.suspendMajorGC();
                    gcThread.suspendMinorGC();
                }
            }

            @Override
            public void diskWritable(File disk) {
                // we have enough space now
                if (gcThread.isForceGCAllowWhenNoSpace()) {
                    // disable force gc.
                    gcThread.disableForceGC();
                } else {
                    // resume compaction to normal.
                    gcThread.resumeMajorGC();
                    gcThread.resumeMinorGC();
                }
            }

            @Override
            public void diskJustWritable(File disk) {
                if (gcThread.isForceGCAllowWhenNoSpace()) {
                    // if a disk is just writable, we still need force gc.
                    gcThread.enableForceGC();
                } else {
                    // still under warn threshold, only resume minor compaction.
                    gcThread.resumeMinorGC();
                }
            }
        };
    }

    @Override
    public void setLimboState(long ledgerId) throws IOException {
        if (log.isDebugEnabled()) {
            log.debug("setLimboState. ledger: {}", ledgerId);
        }
        ledgerIndex.setLimbo(ledgerId);
    }

    @Override
    public boolean hasLimboState(long ledgerId) throws IOException {
        if (log.isDebugEnabled()) {
            log.debug("hasLimboState. ledger: {}", ledgerId);
        }
        return ledgerIndex.get(ledgerId).getLimbo();
    }

    @Override
    public void clearLimboState(long ledgerId) throws IOException {
        if (log.isDebugEnabled()) {
            log.debug("clearLimboState. ledger: {}", ledgerId);
        }
        ledgerIndex.clearLimbo(ledgerId);
    }

    private void throwIfLimbo(long ledgerId) throws IOException, BookieException {
        if (hasLimboState(ledgerId)) {
            if (log.isDebugEnabled()) {
                log.debug("Accessing ledger({}) in limbo state, throwing exception", ledgerId);
            }
            throw BookieException.create(BookieException.Code.DataUnknownException);
        }
    }

    /**
     * Mapping of enums to bitmaps. The bitmaps must not overlap so that we can
     * do bitwise operations on them.
     */
    private static final Map<StorageState, Integer> stateBitmaps = ImmutableMap.of(
            StorageState.NEEDS_INTEGRITY_CHECK, 0x00000001);

    @Override
    public EnumSet<StorageState> getStorageStateFlags() throws IOException {
        int flags = ledgerIndex.getStorageStateFlags();
        EnumSet<StorageState> flagsEnum = EnumSet.noneOf(StorageState.class);
        for (Map.Entry<StorageState, Integer> e : stateBitmaps.entrySet()) {
            int value = e.getValue();
            if ((flags & value) == value) {
                flagsEnum.add(e.getKey());
            }
            flags = flags & ~value;
        }
        checkState(flags == 0, "Unknown storage state flag found " + flags);
        return flagsEnum;
    }

    @Override
    public void setStorageStateFlag(StorageState flag) throws IOException {
        checkArgument(stateBitmaps.containsKey(flag), "Unsupported flag " + flag);
        int flagInt = stateBitmaps.get(flag);
        while (true) {
            int curFlags = ledgerIndex.getStorageStateFlags();
            int newFlags = curFlags | flagInt;
            if (ledgerIndex.setStorageStateFlags(curFlags, newFlags)) {
                return;
            } else {
                log.info("Conflict updating storage state flags {} -> {}, retrying",
                        curFlags, newFlags);
            }
        }
    }

    @Override
    public void clearStorageStateFlag(StorageState flag) throws IOException {
        checkArgument(stateBitmaps.containsKey(flag), "Unsupported flag " + flag);
        int flagInt = stateBitmaps.get(flag);
        while (true) {
            int curFlags = ledgerIndex.getStorageStateFlags();
            int newFlags = curFlags & ~flagInt;
            if (ledgerIndex.setStorageStateFlags(curFlags, newFlags)) {
                return;
            } else {
                log.info("Conflict updating storage state flags {} -> {}, retrying",
                        curFlags, newFlags);
            }
        }
    }
}<|MERGE_RESOLUTION|>--- conflicted
+++ resolved
@@ -184,15 +184,10 @@
 
         readCache = new ReadCache(allocator, readCacheMaxSize);
 
-<<<<<<< HEAD
         ledgerIndex = LedgerMetadataIndex.newInstance(conf,
                 KeyValueStorageRocksDB.factory, indexBaseDir, ledgerDirStatsLogger);
 
-=======
         ledgerIndex = new LedgerMetadataIndex(conf,
-                KeyValueStorageRocksDB.factory, indexBaseDir, ledgerIndexDirStatsLogger);
->>>>>>> 1825677b
-        entryLocationIndex = new EntryLocationIndex(conf,
                 KeyValueStorageRocksDB.factory, indexBaseDir, ledgerIndexDirStatsLogger);
 
         transientLedgerInfoCache = ConcurrentLongHashMap.<TransientLedgerInfo>newBuilder()
