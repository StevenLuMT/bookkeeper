/**
 *
 * Licensed to the Apache Software Foundation (ASF) under one
 * or more contributor license agreements.  See the NOTICE file
 * distributed with this work for additional information
 * regarding copyright ownership.  The ASF licenses this file
 * to you under the Apache License, Version 2.0 (the
 * "License"); you may not use this file except in compliance
 * with the License.  You may obtain a copy of the License at
 *
 *   http://www.apache.org/licenses/LICENSE-2.0
 *
 * Unless required by applicable law or agreed to in writing,
 * software distributed under the License is distributed on an
 * "AS IS" BASIS, WITHOUT WARRANTIES OR CONDITIONS OF ANY
 * KIND, either express or implied.  See the License for the
 * specific language governing permissions and limitations
 * under the License.
 *
 */
package org.apache.bookkeeper.bookie.storage.ldb;

import static com.google.common.base.Preconditions.checkArgument;
import static com.google.common.base.Preconditions.checkState;

import com.google.common.annotations.VisibleForTesting;
import com.google.common.collect.ImmutableMap;
import com.google.common.collect.Lists;
import com.google.protobuf.ByteString;

import edu.umd.cs.findbugs.annotations.SuppressFBWarnings;
import io.netty.buffer.ByteBuf;
import io.netty.buffer.ByteBufAllocator;
import io.netty.buffer.Unpooled;
import io.netty.util.concurrent.DefaultThreadFactory;

import java.io.File;
import java.io.IOException;
import java.util.Collections;
import java.util.EnumSet;
import java.util.List;
import java.util.Map;
import java.util.PrimitiveIterator.OfLong;
import java.util.concurrent.CopyOnWriteArrayList;
import java.util.concurrent.ExecutorService;
import java.util.concurrent.Executors;
import java.util.concurrent.ScheduledExecutorService;
import java.util.concurrent.TimeUnit;
import java.util.concurrent.atomic.AtomicBoolean;
import java.util.concurrent.locks.ReentrantLock;
import java.util.concurrent.locks.StampedLock;

import org.apache.bookkeeper.bookie.Bookie;
import org.apache.bookkeeper.bookie.Bookie.NoEntryException;
import org.apache.bookkeeper.bookie.BookieException;
import org.apache.bookkeeper.bookie.BookieException.OperationRejectedException;
import org.apache.bookkeeper.bookie.CheckpointSource;
import org.apache.bookkeeper.bookie.CheckpointSource.Checkpoint;
import org.apache.bookkeeper.bookie.Checkpointer;
import org.apache.bookkeeper.bookie.CompactableLedgerStorage;
import org.apache.bookkeeper.bookie.DefaultEntryLogger;
import org.apache.bookkeeper.bookie.EntryLocation;
import org.apache.bookkeeper.bookie.GarbageCollectionStatus;
import org.apache.bookkeeper.bookie.GarbageCollectorThread;
import org.apache.bookkeeper.bookie.LastAddConfirmedUpdateNotification;
import org.apache.bookkeeper.bookie.LedgerCache;
import org.apache.bookkeeper.bookie.LedgerDirsManager;
import org.apache.bookkeeper.bookie.LedgerDirsManager.LedgerDirsListener;
import org.apache.bookkeeper.bookie.LedgerEntryPage;
import org.apache.bookkeeper.bookie.StateManager;
import org.apache.bookkeeper.bookie.storage.EntryLogger;
import org.apache.bookkeeper.bookie.storage.ldb.DbLedgerStorageDataFormats.LedgerData;
import org.apache.bookkeeper.bookie.storage.ldb.KeyValueStorage.Batch;
import org.apache.bookkeeper.common.util.Watcher;
import org.apache.bookkeeper.conf.ServerConfiguration;
import org.apache.bookkeeper.meta.LedgerManager;
import org.apache.bookkeeper.proto.BookieProtocol;
import org.apache.bookkeeper.stats.Counter;
import org.apache.bookkeeper.stats.OpStatsLogger;
import org.apache.bookkeeper.stats.StatsLogger;
import org.apache.bookkeeper.stats.ThreadRegistry;
import org.apache.bookkeeper.util.MathUtils;
import org.apache.bookkeeper.util.collections.ConcurrentLongHashMap;
import org.apache.commons.lang.mutable.MutableLong;
import org.apache.commons.lang3.StringUtils;
import org.slf4j.Logger;
import org.slf4j.LoggerFactory;

/**
 * Single directory implementation of LedgerStorage that uses RocksDB to keep the indexes for entries stored in
 * EntryLogs.
 *
 * <p>This is meant only to be used from {@link DbLedgerStorage}.
 */
public class SingleDirectoryDbLedgerStorage implements CompactableLedgerStorage {
    private final EntryLogger entryLogger;

    private final LedgerMetadataIndex ledgerIndex;
    private final EntryLocationIndex entryLocationIndex;

    private final ConcurrentLongHashMap<TransientLedgerInfo> transientLedgerInfoCache;

    private final GarbageCollectorThread gcThread;

    // Write cache where all new entries are inserted into
    protected volatile WriteCache writeCache;

    // Write cache that is used to swap with writeCache during flushes
    protected volatile WriteCache writeCacheBeingFlushed;

    // Cache where we insert entries for speculative reading
    private final ReadCache readCache;

    private final StampedLock writeCacheRotationLock = new StampedLock();

    protected final ReentrantLock flushMutex = new ReentrantLock();

    protected final AtomicBoolean hasFlushBeenTriggered = new AtomicBoolean(false);
    private final AtomicBoolean isFlushOngoing = new AtomicBoolean(false);

    private static String dbStoragerExecutorName = "db-storage";
    private final ExecutorService executor = Executors.newSingleThreadExecutor(
            new DefaultThreadFactory(dbStoragerExecutorName));

    // Executor used to for db index cleanup
    private final ScheduledExecutorService cleanupExecutor = Executors
            .newSingleThreadScheduledExecutor(new DefaultThreadFactory("db-storage-cleanup"));

    private final CopyOnWriteArrayList<LedgerDeletionListener> ledgerDeletionListeners = Lists
            .newCopyOnWriteArrayList();

    private CheckpointSource checkpointSource = CheckpointSource.DEFAULT;
    private Checkpoint lastCheckpoint = Checkpoint.MIN;

    private final long writeCacheMaxSize;
    private final long readCacheMaxSize;
    private final int readAheadCacheBatchSize;

    private final long maxThrottleTimeNanos;

    private final DbLedgerStorageStats dbLedgerStorageStats;

    private static final long DEFAULT_MAX_THROTTLE_TIME_MILLIS = TimeUnit.SECONDS.toMillis(10);

    private final long maxReadAheadBytesSize;

    private final Counter flushExecutorTime;

    public SingleDirectoryDbLedgerStorage(ServerConfiguration conf, LedgerManager ledgerManager,
            LedgerDirsManager ledgerDirsManager, LedgerDirsManager indexDirsManager, StatsLogger statsLogger,
            ByteBufAllocator allocator, ScheduledExecutorService gcExecutor, long writeCacheSize, long readCacheSize,
            int readAheadCacheBatchSize) throws IOException {
        checkArgument(ledgerDirsManager.getAllLedgerDirs().size() == 1,
                "Db implementation only allows for one storage dir");

        String indexBaseDir = indexDirsManager.getAllLedgerDirs().get(0).toString();
        if (StringUtils.isBlank(indexBaseDir)) {
            indexBaseDir = ledgerDirsManager.getAllLedgerDirs().get(0).toString();
            log.info("indexDir is not specified, use default, creating single directory db ledger storage on {}",
                    indexBaseDir);
        } else {
            log.info("indexDir is specified, creating single directory db ledger storage on {}", indexBaseDir);
        }

        StatsLogger ledgerDirStatsLogger = statsLogger.scopeLabel("ledgerDir",
                ledgerDirsManager.getAllLedgerDirs().get(0).getPath());

        this.writeCacheMaxSize = writeCacheSize;
        this.writeCache = new WriteCache(allocator, writeCacheMaxSize / 2);
        this.writeCacheBeingFlushed = new WriteCache(allocator, writeCacheMaxSize / 2);

        readCacheMaxSize = readCacheSize;
        this.readAheadCacheBatchSize = readAheadCacheBatchSize;

        // Do not attempt to perform read-ahead more than half the total size of the cache
        maxReadAheadBytesSize = readCacheMaxSize / 2;

        long maxThrottleTimeMillis = conf.getLong(DbLedgerStorage.MAX_THROTTLE_TIME_MILLIS,
                DEFAULT_MAX_THROTTLE_TIME_MILLIS);
        maxThrottleTimeNanos = TimeUnit.MILLISECONDS.toNanos(maxThrottleTimeMillis);

        readCache = new ReadCache(allocator, readCacheMaxSize);

<<<<<<< HEAD
        ledgerIndex = LedgerMetadataIndex.newInstance(conf,
                KeyValueStorageRocksDB.factory, baseDir, ledgerDirStatsLogger);
=======
        ledgerIndex = new LedgerMetadataIndex(conf, KeyValueStorageRocksDB.factory, indexBaseDir, ledgerDirStatsLogger);
>>>>>>> 27b6cb9c
        entryLocationIndex = new EntryLocationIndex(conf,
                KeyValueStorageRocksDB.factory, indexBaseDir, ledgerDirStatsLogger);

        transientLedgerInfoCache = ConcurrentLongHashMap.<TransientLedgerInfo>newBuilder()
                .expectedItems(16 * 1024)
                .concurrencyLevel(Runtime.getRuntime().availableProcessors() * 2)
                .build();
        cleanupExecutor.scheduleAtFixedRate(this::cleanupStaleTransientLedgerInfo,
                TransientLedgerInfo.LEDGER_INFO_CACHING_TIME_MINUTES,
                TransientLedgerInfo.LEDGER_INFO_CACHING_TIME_MINUTES, TimeUnit.MINUTES);

        entryLogger = new DefaultEntryLogger(conf, ledgerDirsManager, null, statsLogger, allocator);
        gcThread = new GarbageCollectorThread(conf, ledgerManager, ledgerDirsManager, this, entryLogger, statsLogger);

        dbLedgerStorageStats = new DbLedgerStorageStats(
                ledgerDirStatsLogger,
            () -> writeCache.size() + writeCacheBeingFlushed.size(),
            () -> writeCache.count() + writeCacheBeingFlushed.count(),
            () -> readCache.size(),
            () -> readCache.count()
        );

        flushExecutorTime = ledgerDirStatsLogger.getThreadScopedCounter("db-storage-thread-time");

        executor.submit(() -> {
            ThreadRegistry.register(dbStoragerExecutorName, 0);
            // ensure the metric gets registered on start-up as this thread only executes
            // when the write cache is full which may not happen or not for a long time
            flushExecutorTime.add(0);
        });

        ledgerDirsManager.addLedgerDirsListener(getLedgerDirsListener());
    }

    @Override
    public void initialize(ServerConfiguration conf, LedgerManager ledgerManager, LedgerDirsManager ledgerDirsManager,
            LedgerDirsManager indexDirsManager, StatsLogger statsLogger,
            ByteBufAllocator allocator) throws IOException {
        /// Initialized in constructor
    }

    @Override
    public void setStateManager(StateManager stateManager) { }

    @Override
    public void setCheckpointSource(CheckpointSource checkpointSource) {
        this.checkpointSource = checkpointSource;
    }
    @Override
    public void setCheckpointer(Checkpointer checkpointer) { }

    /**
     * Evict all the ledger info object that were not used recently.
     */
    private void cleanupStaleTransientLedgerInfo() {
        transientLedgerInfoCache.removeIf((ledgerId, ledgerInfo) -> {
            boolean isStale = ledgerInfo.isStale();
            if (isStale) {
                ledgerInfo.close();
            }

            return isStale;
        });
    }

    @Override
    public void start() {
        gcThread.start();
    }

    @Override
    public void forceGC() {
        gcThread.enableForceGC();
    }

    @Override
    public void forceGC(Boolean forceMajor, Boolean forceMinor) {
        gcThread.enableForceGC(forceMajor, forceMinor);
    }

    @Override
    public boolean isInForceGC() {
        return gcThread.isInForceGC();
    }

    @Override
    public void shutdown() throws InterruptedException {
        try {
            flush();

            gcThread.shutdown();
            entryLogger.close();

            cleanupExecutor.shutdown();
            cleanupExecutor.awaitTermination(1, TimeUnit.SECONDS);

            ledgerIndex.close();
            entryLocationIndex.close();

            writeCache.close();
            writeCacheBeingFlushed.close();
            readCache.close();
            executor.shutdown();

        } catch (IOException e) {
            log.error("Error closing db storage", e);
        }
    }

    @Override
    public boolean ledgerExists(long ledgerId) throws IOException {
        try {
            LedgerData ledgerData = ledgerIndex.get(ledgerId);
            if (log.isDebugEnabled()) {
                log.debug("Ledger exists. ledger: {} : {}", ledgerId, ledgerData.getExists());
            }
            return ledgerData.getExists();
        } catch (Bookie.NoLedgerException nle) {
            // ledger does not exist
            return false;
        }
    }

    @Override
    public boolean entryExists(long ledgerId, long entryId) throws IOException, BookieException {
        if (entryId == BookieProtocol.LAST_ADD_CONFIRMED) {
            return false;
        }

        // We need to try to read from both write caches, since recent entries could be found in either of the two. The
        // write caches are already thread safe on their own, here we just need to make sure we get references to both
        // of them. Using an optimistic lock since the read lock is always free, unless we're swapping the caches.
        long stamp = writeCacheRotationLock.tryOptimisticRead();
        WriteCache localWriteCache = writeCache;
        WriteCache localWriteCacheBeingFlushed = writeCacheBeingFlushed;
        if (!writeCacheRotationLock.validate(stamp)) {
            // Fallback to regular read lock approach
            stamp = writeCacheRotationLock.readLock();
            try {
                localWriteCache = writeCache;
                localWriteCacheBeingFlushed = writeCacheBeingFlushed;
            } finally {
                writeCacheRotationLock.unlockRead(stamp);
            }
        }

        boolean inCache = localWriteCache.hasEntry(ledgerId, entryId)
             || localWriteCacheBeingFlushed.hasEntry(ledgerId, entryId)
             || readCache.hasEntry(ledgerId, entryId);

        if (inCache) {
            return true;
        }

        // Read from main storage
        long entryLocation = entryLocationIndex.getLocation(ledgerId, entryId);
        if (entryLocation != 0) {
            return true;
        }

        // Only a negative result while in limbo equates to unknown
        throwIfLimbo(ledgerId);

        return false;
    }

    @Override
    public boolean isFenced(long ledgerId) throws IOException, BookieException {
        if (log.isDebugEnabled()) {
            log.debug("isFenced. ledger: {}", ledgerId);
        }

        boolean isFenced = ledgerIndex.get(ledgerId).getFenced();

        // Only a negative result while in limbo equates to unknown
        if (!isFenced) {
            throwIfLimbo(ledgerId);
        }

        return isFenced;
    }

    @Override
    public boolean setFenced(long ledgerId) throws IOException {
        if (log.isDebugEnabled()) {
            log.debug("Set fenced. ledger: {}", ledgerId);
        }
        boolean changed = ledgerIndex.setFenced(ledgerId);
        if (changed) {
            // notify all the watchers if a ledger is fenced
            TransientLedgerInfo ledgerInfo = transientLedgerInfoCache.get(ledgerId);
            if (null != ledgerInfo) {
                ledgerInfo.notifyWatchers(Long.MAX_VALUE);
            }
        }
        return changed;
    }

    @Override
    public void setMasterKey(long ledgerId, byte[] masterKey) throws IOException {
        if (log.isDebugEnabled()) {
            log.debug("Set master key. ledger: {}", ledgerId);
        }
        ledgerIndex.setMasterKey(ledgerId, masterKey);
    }

    @Override
    public byte[] readMasterKey(long ledgerId) throws IOException, BookieException {
        if (log.isDebugEnabled()) {
            log.debug("Read master key. ledger: {}", ledgerId);
        }
        return ledgerIndex.get(ledgerId).getMasterKey().toByteArray();
    }

    @Override
    public long addEntry(ByteBuf entry) throws IOException, BookieException {
        long startTime = MathUtils.nowInNano();

        long ledgerId = entry.getLong(entry.readerIndex());
        long entryId = entry.getLong(entry.readerIndex() + 8);
        long lac = entry.getLong(entry.readerIndex() + 16);

        if (log.isDebugEnabled()) {
            log.debug("Add entry. {}@{}, lac = {}", ledgerId, entryId, lac);
        }

        // First we try to do an optimistic locking to get access to the current write cache.
        // This is based on the fact that the write cache is only being rotated (swapped) every 1 minute. During the
        // rest of the time, we can have multiple thread using the optimistic lock here without interfering.
        long stamp = writeCacheRotationLock.tryOptimisticRead();
        boolean inserted = false;

        inserted = writeCache.put(ledgerId, entryId, entry);
        if (!writeCacheRotationLock.validate(stamp)) {
            // The write cache was rotated while we were inserting. We need to acquire the proper read lock and repeat
            // the operation because we might have inserted in a write cache that was already being flushed and cleared,
            // without being sure about this last entry being flushed or not.
            stamp = writeCacheRotationLock.readLock();
            try {
                inserted = writeCache.put(ledgerId, entryId, entry);
            } finally {
                writeCacheRotationLock.unlockRead(stamp);
            }
        }

        if (!inserted) {
            triggerFlushAndAddEntry(ledgerId, entryId, entry);
        }

        // after successfully insert the entry, update LAC and notify the watchers
        updateCachedLacIfNeeded(ledgerId, lac);

        recordSuccessfulEvent(dbLedgerStorageStats.getAddEntryStats(), startTime);
        return entryId;
    }

    private void triggerFlushAndAddEntry(long ledgerId, long entryId, ByteBuf entry)
            throws IOException, BookieException {
        long throttledStartTime = MathUtils.nowInNano();
        dbLedgerStorageStats.getThrottledWriteRequests().inc();
        long absoluteTimeoutNanos = System.nanoTime() + maxThrottleTimeNanos;

        while (System.nanoTime() < absoluteTimeoutNanos) {
            // Write cache is full, we need to trigger a flush so that it gets rotated
            // If the flush has already been triggered or flush has already switched the
            // cache, we don't need to trigger another flush
            if (!isFlushOngoing.get() && hasFlushBeenTriggered.compareAndSet(false, true)) {
                // Trigger an early flush in background
                log.info("Write cache is full, triggering flush");
                executor.execute(() -> {
                        long startTime = System.nanoTime();
                        try {
                            flush();
                        } catch (IOException e) {
                            log.error("Error during flush", e);
                        } finally {
                            flushExecutorTime.add(MathUtils.elapsedNanos(startTime));
                        }
                    });
            }

            long stamp = writeCacheRotationLock.readLock();
            try {
                if (writeCache.put(ledgerId, entryId, entry)) {
                    // We succeeded in putting the entry in write cache in the
                    recordSuccessfulEvent(dbLedgerStorageStats.getThrottledWriteStats(), throttledStartTime);
                    return;
                }
            } finally {
                writeCacheRotationLock.unlockRead(stamp);
            }

            // Wait some time and try again
            try {
                Thread.sleep(1);
            } catch (InterruptedException e) {
                Thread.currentThread().interrupt();
                throw new IOException("Interrupted when adding entry " + ledgerId + "@" + entryId);
            }
        }

        // Timeout expired and we weren't able to insert in write cache
        dbLedgerStorageStats.getRejectedWriteRequests().inc();
        recordFailedEvent(dbLedgerStorageStats.getThrottledWriteStats(), throttledStartTime);
        throw new OperationRejectedException();
    }

    @Override
    public ByteBuf getEntry(long ledgerId, long entryId) throws IOException, BookieException {
        long startTime = MathUtils.nowInNano();
        try {
            ByteBuf entry = doGetEntry(ledgerId, entryId);
            recordSuccessfulEvent(dbLedgerStorageStats.getReadEntryStats(), startTime);
            return entry;
        } catch (IOException e) {
            recordFailedEvent(dbLedgerStorageStats.getReadEntryStats(), startTime);
            throw e;
        }
    }

    private ByteBuf doGetEntry(long ledgerId, long entryId) throws IOException, BookieException {
        if (log.isDebugEnabled()) {
            log.debug("Get Entry: {}@{}", ledgerId, entryId);
        }

        if (entryId == BookieProtocol.LAST_ADD_CONFIRMED) {
            return getLastEntry(ledgerId);
        }

        // We need to try to read from both write caches, since recent entries could be found in either of the two. The
        // write caches are already thread safe on their own, here we just need to make sure we get references to both
        // of them. Using an optimistic lock since the read lock is always free, unless we're swapping the caches.
        long stamp = writeCacheRotationLock.tryOptimisticRead();
        WriteCache localWriteCache = writeCache;
        WriteCache localWriteCacheBeingFlushed = writeCacheBeingFlushed;
        if (!writeCacheRotationLock.validate(stamp)) {
            // Fallback to regular read lock approach
            stamp = writeCacheRotationLock.readLock();
            try {
                localWriteCache = writeCache;
                localWriteCacheBeingFlushed = writeCacheBeingFlushed;
            } finally {
                writeCacheRotationLock.unlockRead(stamp);
            }
        }

        // First try to read from the write cache of recent entries
        ByteBuf entry = localWriteCache.get(ledgerId, entryId);
        if (entry != null) {
            dbLedgerStorageStats.getWriteCacheHitCounter().inc();
            return entry;
        }

        // If there's a flush going on, the entry might be in the flush buffer
        entry = localWriteCacheBeingFlushed.get(ledgerId, entryId);
        if (entry != null) {
            dbLedgerStorageStats.getWriteCacheHitCounter().inc();
            return entry;
        }

        dbLedgerStorageStats.getWriteCacheMissCounter().inc();

        // Try reading from read-ahead cache
        entry = readCache.get(ledgerId, entryId);
        if (entry != null) {
            dbLedgerStorageStats.getReadCacheHitCounter().inc();
            return entry;
        }

        dbLedgerStorageStats.getReadCacheMissCounter().inc();

        // Read from main storage
        long entryLocation;
        long locationIndexStartNano = MathUtils.nowInNano();
        try {
            entryLocation = entryLocationIndex.getLocation(ledgerId, entryId);
            if (entryLocation == 0) {
                // Only a negative result while in limbo equates to unknown
                throwIfLimbo(ledgerId);

                throw new NoEntryException(ledgerId, entryId);
            }
        } finally {
            dbLedgerStorageStats.getReadFromLocationIndexTime().add(MathUtils.elapsedNanos(locationIndexStartNano));
        }

        long readEntryStartNano = MathUtils.nowInNano();
        try {
            entry = entryLogger.readEntry(ledgerId, entryId, entryLocation);
        } finally {
            dbLedgerStorageStats.getReadFromEntryLogTime().add(MathUtils.elapsedNanos(readEntryStartNano));
        }

        readCache.put(ledgerId, entryId, entry);

        // Try to read more entries
        long nextEntryLocation = entryLocation + 4 /* size header */ + entry.readableBytes();
        fillReadAheadCache(ledgerId, entryId + 1, nextEntryLocation);

        return entry;
    }

    private void fillReadAheadCache(long orginalLedgerId, long firstEntryId, long firstEntryLocation) {
        long readAheadStartNano = MathUtils.nowInNano();
        int count = 0;
        long size = 0;

        try {
            long firstEntryLogId = (firstEntryLocation >> 32);
            long currentEntryLogId = firstEntryLogId;
            long currentEntryLocation = firstEntryLocation;

            while (count < readAheadCacheBatchSize
                    && size < maxReadAheadBytesSize
                    && currentEntryLogId == firstEntryLogId) {
                ByteBuf entry = entryLogger.readEntry(orginalLedgerId,
                        firstEntryId, currentEntryLocation);

                try {
                    long currentEntryLedgerId = entry.getLong(0);
                    long currentEntryId = entry.getLong(8);

                    if (currentEntryLedgerId != orginalLedgerId) {
                        // Found an entry belonging to a different ledger, stopping read-ahead
                        break;
                    }

                    // Insert entry in read cache
                    readCache.put(orginalLedgerId, currentEntryId, entry);

                    count++;
                    firstEntryId++;
                    size += entry.readableBytes();

                    currentEntryLocation += 4 + entry.readableBytes();
                    currentEntryLogId = currentEntryLocation >> 32;
                } finally {
                    entry.release();
                }
            }
        } catch (Exception e) {
            if (log.isDebugEnabled()) {
                log.debug("Exception during read ahead for ledger: {}: e", orginalLedgerId, e);
            }
        } finally {
            dbLedgerStorageStats.getReadAheadBatchCountStats().registerSuccessfulValue(count);
            dbLedgerStorageStats.getReadAheadBatchSizeStats().registerSuccessfulValue(size);
            dbLedgerStorageStats.getReadAheadTime().add(MathUtils.elapsedNanos(readAheadStartNano));
        }
    }

    public ByteBuf getLastEntry(long ledgerId) throws IOException, BookieException {
        throwIfLimbo(ledgerId);

        long stamp = writeCacheRotationLock.readLock();
        try {
            // First try to read from the write cache of recent entries
            ByteBuf entry = writeCache.getLastEntry(ledgerId);
            if (entry != null) {
                if (log.isDebugEnabled()) {
                    long foundLedgerId = entry.readLong(); // ledgedId
                    long entryId = entry.readLong();
                    entry.resetReaderIndex();
                    if (log.isDebugEnabled()) {
                        log.debug("Found last entry for ledger {} in write cache: {}@{}", ledgerId, foundLedgerId,
                                entryId);
                    }
                }

                dbLedgerStorageStats.getWriteCacheHitCounter().inc();
                return entry;
            }

            // If there's a flush going on, the entry might be in the flush buffer
            entry = writeCacheBeingFlushed.getLastEntry(ledgerId);
            if (entry != null) {
                if (log.isDebugEnabled()) {
                    entry.readLong(); // ledgedId
                    long entryId = entry.readLong();
                    entry.resetReaderIndex();
                    if (log.isDebugEnabled()) {
                        log.debug("Found last entry for ledger {} in write cache being flushed: {}", ledgerId, entryId);
                    }
                }

                dbLedgerStorageStats.getWriteCacheHitCounter().inc();
                return entry;
            }
        } finally {
            writeCacheRotationLock.unlockRead(stamp);
        }

        dbLedgerStorageStats.getWriteCacheMissCounter().inc();

        // Search the last entry in storage
        long locationIndexStartNano = MathUtils.nowInNano();
        long lastEntryId = entryLocationIndex.getLastEntryInLedger(ledgerId);
        if (log.isDebugEnabled()) {
            log.debug("Found last entry for ledger {} in db: {}", ledgerId, lastEntryId);
        }

        long entryLocation = entryLocationIndex.getLocation(ledgerId, lastEntryId);
        dbLedgerStorageStats.getReadFromLocationIndexTime().add(MathUtils.elapsedNanos(locationIndexStartNano));

        long readEntryStartNano = MathUtils.nowInNano();
        ByteBuf content = entryLogger.readEntry(ledgerId, lastEntryId, entryLocation);
        dbLedgerStorageStats.getReadFromEntryLogTime().add(MathUtils.elapsedNanos(readEntryStartNano));
        return content;
    }

    @VisibleForTesting
    boolean isFlushRequired() {
        long stamp = writeCacheRotationLock.readLock();
        try {
            return !writeCache.isEmpty();
        } finally {
            writeCacheRotationLock.unlockRead(stamp);
        }
    }

    @Override
    public void checkpoint(Checkpoint checkpoint) throws IOException {
        Checkpoint thisCheckpoint = checkpointSource.newCheckpoint();
        if (lastCheckpoint.compareTo(checkpoint) > 0) {
            return;
        }

        long startTime = MathUtils.nowInNano();

        // Only a single flush operation can happen at a time
        flushMutex.lock();
        try {
            if (writeCache.isEmpty()) {
                return;
            }
            // Swap the write cache so that writes can continue to happen while the flush is
            // ongoing
            swapWriteCache();

            long sizeToFlush = writeCacheBeingFlushed.size();
            if (log.isDebugEnabled()) {
                log.debug("Flushing entries. count: {} -- size {} Mb", writeCacheBeingFlushed.count(),
                        sizeToFlush / 1024.0 / 1024);
            }

            // Write all the pending entries into the entry logger and collect the offset
            // position for each entry

            Batch batch = entryLocationIndex.newBatch();
            writeCacheBeingFlushed.forEach((ledgerId, entryId, entry) -> {
                try {
                    long location = entryLogger.addEntry(ledgerId, entry);
                    entryLocationIndex.addLocation(batch, ledgerId, entryId, location);
                } catch (IOException e) {
                    throw new RuntimeException(e);
                }
            });

            long entryLoggerStart = MathUtils.nowInNano();
            entryLogger.flush();
            recordSuccessfulEvent(dbLedgerStorageStats.getFlushEntryLogStats(), entryLoggerStart);

            long batchFlushStartTime = MathUtils.nowInNano();
            batch.flush();
            batch.close();
            recordSuccessfulEvent(dbLedgerStorageStats.getFlushLocationIndexStats(), batchFlushStartTime);
            if (log.isDebugEnabled()) {
                log.debug("DB batch flushed time : {} s",
                        MathUtils.elapsedNanos(batchFlushStartTime) / (double) TimeUnit.SECONDS.toNanos(1));
            }

            long ledgerIndexStartTime = MathUtils.nowInNano();
            ledgerIndex.flush();
            recordSuccessfulEvent(dbLedgerStorageStats.getFlushLedgerIndexStats(), ledgerIndexStartTime);

            cleanupExecutor.execute(() -> {
                // There can only be one single cleanup task running because the cleanupExecutor
                // is single-threaded
                try {
                    if (log.isDebugEnabled()) {
                        log.debug("Removing deleted ledgers from db indexes");
                    }

                    entryLocationIndex.removeOffsetFromDeletedLedgers();
                    ledgerIndex.removeDeletedLedgers();
                } catch (Throwable t) {
                    log.warn("Failed to cleanup db indexes", t);
                }
            });

            lastCheckpoint = thisCheckpoint;

            // Discard all the entry from the write cache, since they're now persisted
            writeCacheBeingFlushed.clear();

            double flushTimeSeconds = MathUtils.elapsedNanos(startTime) / (double) TimeUnit.SECONDS.toNanos(1);
            double flushThroughput = sizeToFlush / 1024.0 / 1024.0 / flushTimeSeconds;

            if (log.isDebugEnabled()) {
                log.debug("Flushing done time {} s -- Written {} MB/s", flushTimeSeconds, flushThroughput);
            }

            recordSuccessfulEvent(dbLedgerStorageStats.getFlushStats(), startTime);
            dbLedgerStorageStats.getFlushSizeStats().registerSuccessfulValue(sizeToFlush);
        } catch (IOException e) {
            recordFailedEvent(dbLedgerStorageStats.getFlushStats(), startTime);
            // Leave IOExecption as it is
            throw e;
        } catch (RuntimeException e) {
            recordFailedEvent(dbLedgerStorageStats.getFlushStats(), startTime);
            // Wrap unchecked exceptions
            throw new IOException(e);
        } finally {
            try {
                isFlushOngoing.set(false);
            } finally {
                flushMutex.unlock();
            }
        }
    }

    /**
     * Swap the current write cache with the replacement cache.
     */
    private void swapWriteCache() {
        long stamp = writeCacheRotationLock.writeLock();
        try {
            // First, swap the current write-cache map with an empty one so that writes will
            // go on unaffected. Only a single flush is happening at the same time
            WriteCache tmp = writeCacheBeingFlushed;
            writeCacheBeingFlushed = writeCache;
            writeCache = tmp;

            // since the cache is switched, we can allow flush to be triggered
            hasFlushBeenTriggered.set(false);
        } finally {
            try {
                isFlushOngoing.set(true);
            } finally {
                writeCacheRotationLock.unlockWrite(stamp);
            }
        }
    }

    @Override
    public void flush() throws IOException {
        Checkpoint cp = checkpointSource.newCheckpoint();
        checkpoint(cp);
        checkpointSource.checkpointComplete(cp, true);
    }

    @Override
    public void deleteLedger(long ledgerId) throws IOException {
        if (log.isDebugEnabled()) {
            log.debug("Deleting ledger {}", ledgerId);
        }

        // Delete entries from this ledger that are still in the write cache
        long stamp = writeCacheRotationLock.readLock();
        try {
            writeCache.deleteLedger(ledgerId);
        } finally {
            writeCacheRotationLock.unlockRead(stamp);
        }

        entryLocationIndex.delete(ledgerId);
        ledgerIndex.delete(ledgerId);

        for (int i = 0, size = ledgerDeletionListeners.size(); i < size; i++) {
            LedgerDeletionListener listener = ledgerDeletionListeners.get(i);
            listener.ledgerDeleted(ledgerId);
        }

        TransientLedgerInfo tli = transientLedgerInfoCache.remove(ledgerId);
        if (tli != null) {
            tli.close();
        }
    }

    @Override
    public Iterable<Long> getActiveLedgersInRange(long firstLedgerId, long lastLedgerId) throws IOException {
        return ledgerIndex.getActiveLedgersInRange(firstLedgerId, lastLedgerId);
    }

    @Override
    public void updateEntriesLocations(Iterable<EntryLocation> locations) throws IOException {
        // Trigger a flush to have all the entries being compacted in the db storage
        flush();

        entryLocationIndex.updateLocations(locations);
    }

    @VisibleForTesting
    EntryLogger getEntryLogger() {
        return entryLogger;
    }

    @Override
    public long getLastAddConfirmed(long ledgerId) throws IOException, BookieException {
        throwIfLimbo(ledgerId);

        TransientLedgerInfo ledgerInfo = transientLedgerInfoCache.get(ledgerId);
        long lac = null != ledgerInfo ? ledgerInfo.getLastAddConfirmed() : TransientLedgerInfo.NOT_ASSIGNED_LAC;
        if (lac == TransientLedgerInfo.NOT_ASSIGNED_LAC) {
            ByteBuf bb = getEntry(ledgerId, BookieProtocol.LAST_ADD_CONFIRMED);
            try {
                bb.skipBytes(2 * Long.BYTES); // skip ledger id and entry id
                lac = bb.readLong();
                lac = getOrAddLedgerInfo(ledgerId).setLastAddConfirmed(lac);
            } finally {
                bb.release();
            }
        }
        return lac;
    }

    @Override
    public boolean waitForLastAddConfirmedUpdate(long ledgerId, long previousLAC,
            Watcher<LastAddConfirmedUpdateNotification> watcher) throws IOException {
        return getOrAddLedgerInfo(ledgerId).waitForLastAddConfirmedUpdate(previousLAC, watcher);
    }

    @Override
    public void cancelWaitForLastAddConfirmedUpdate(long ledgerId,
                                                    Watcher<LastAddConfirmedUpdateNotification> watcher)
            throws IOException {
        getOrAddLedgerInfo(ledgerId).cancelWaitForLastAddConfirmedUpdate(watcher);
    }

    @Override
    public void setExplicitLac(long ledgerId, ByteBuf lac) throws IOException {
        TransientLedgerInfo ledgerInfo = getOrAddLedgerInfo(ledgerId);
        ledgerInfo.setExplicitLac(lac);
        ledgerIndex.setExplicitLac(ledgerId, lac);
        ledgerInfo.notifyWatchers(Long.MAX_VALUE);
    }

    @Override
    public ByteBuf getExplicitLac(long ledgerId) throws IOException, BookieException {
        throwIfLimbo(ledgerId);
        if (log.isDebugEnabled()) {
            log.debug("getExplicitLac ledger {}", ledgerId);
        }
        TransientLedgerInfo ledgerInfo = getOrAddLedgerInfo(ledgerId);
        if (ledgerInfo.getExplicitLac() != null) {
            if (log.isDebugEnabled()) {
                log.debug("getExplicitLac ledger {} returned from TransientLedgerInfo", ledgerId);
            }
            return ledgerInfo.getExplicitLac();
        }
        LedgerData ledgerData = ledgerIndex.get(ledgerId);
        if (!ledgerData.hasExplicitLac()) {
            if (log.isDebugEnabled()) {
                log.debug("getExplicitLac ledger {} missing from LedgerData", ledgerId);
            }
            return null;
        }
        if (ledgerData.hasExplicitLac()) {
            if (log.isDebugEnabled()) {
                log.debug("getExplicitLac ledger {} returned from LedgerData", ledgerId);
            }
            ByteString persistedLac = ledgerData.getExplicitLac();
            ledgerInfo.setExplicitLac(Unpooled.wrappedBuffer(persistedLac.toByteArray()));
        }
        return ledgerInfo.getExplicitLac();
    }

    private TransientLedgerInfo getOrAddLedgerInfo(long ledgerId) {
        return transientLedgerInfoCache.computeIfAbsent(ledgerId, l -> {
            return new TransientLedgerInfo(l, ledgerIndex);
        });
    }

    private void updateCachedLacIfNeeded(long ledgerId, long lac) {
        TransientLedgerInfo tli = transientLedgerInfoCache.get(ledgerId);
        if (tli != null) {
            tli.setLastAddConfirmed(lac);
        }
    }

    @Override
    public void flushEntriesLocationsIndex() throws IOException {
        // No-op. Location index is already flushed in updateEntriesLocations() call
    }

    /**
     * Add an already existing ledger to the index.
     *
     * <p>This method is only used as a tool to help the migration from InterleaveLedgerStorage to DbLedgerStorage
     *
     * @param ledgerId
     *            the ledger id
     * @param pages
     *            Iterator over index pages from Indexed
     * @return the number of
     */
    @SuppressFBWarnings("RCN_REDUNDANT_NULLCHECK_WOULD_HAVE_BEEN_A_NPE")
    public long addLedgerToIndex(long ledgerId, boolean isFenced, byte[] masterKey,
            LedgerCache.PageEntriesIterable pages) throws Exception {
        LedgerData ledgerData = LedgerData.newBuilder().setExists(true).setFenced(isFenced)
                .setMasterKey(ByteString.copyFrom(masterKey)).build();
        ledgerIndex.set(ledgerId, ledgerData);
        MutableLong numberOfEntries = new MutableLong();

        // Iterate over all the entries pages
        Batch batch = entryLocationIndex.newBatch();
        for (LedgerCache.PageEntries page: pages) {
            try (LedgerEntryPage lep = page.getLEP()) {
                lep.getEntries((entryId, location) -> {
                    entryLocationIndex.addLocation(batch, ledgerId, entryId, location);
                    numberOfEntries.increment();
                    return true;
                });
            }
        }

        ledgerIndex.flush();
        batch.flush();
        batch.close();

        return numberOfEntries.longValue();
    }

    @Override
    public void registerLedgerDeletionListener(LedgerDeletionListener listener) {
        ledgerDeletionListeners.add(listener);
    }

    public EntryLocationIndex getEntryLocationIndex() {
        return entryLocationIndex;
    }

    private void recordSuccessfulEvent(OpStatsLogger logger, long startTimeNanos) {
        logger.registerSuccessfulEvent(MathUtils.elapsedNanos(startTimeNanos), TimeUnit.NANOSECONDS);
    }

    private void recordFailedEvent(OpStatsLogger logger, long startTimeNanos) {
        logger.registerFailedEvent(MathUtils.elapsedNanos(startTimeNanos), TimeUnit.NANOSECONDS);
    }

    @Override
    public List<GarbageCollectionStatus> getGarbageCollectionStatus() {
        return Collections.singletonList(gcThread.getGarbageCollectionStatus());
    }

    /**
     * Interface which process ledger logger.
     */
    public interface LedgerLoggerProcessor {
        void process(long entryId, long entryLogId, long position);
    }

    private static final Logger log = LoggerFactory.getLogger(SingleDirectoryDbLedgerStorage.class);

    @Override
    public OfLong getListOfEntriesOfLedger(long ledgerId) throws IOException {
        throw new UnsupportedOperationException(
                "getListOfEntriesOfLedger method is currently unsupported for SingleDirectoryDbLedgerStorage");
    }

    private LedgerDirsManager.LedgerDirsListener getLedgerDirsListener() {
        return new LedgerDirsListener() {

            @Override
            public void diskAlmostFull(File disk) {
                if (gcThread.isForceGCAllowWhenNoSpace()) {
                    gcThread.enableForceGC();
                } else {
                    gcThread.suspendMajorGC();
                }
            }

            @Override
            public void diskFull(File disk) {
                if (gcThread.isForceGCAllowWhenNoSpace()) {
                    gcThread.enableForceGC();
                } else {
                    gcThread.suspendMajorGC();
                    gcThread.suspendMinorGC();
                }
            }

            @Override
            public void allDisksFull(boolean highPriorityWritesAllowed) {
                if (gcThread.isForceGCAllowWhenNoSpace()) {
                    gcThread.enableForceGC();
                } else {
                    gcThread.suspendMajorGC();
                    gcThread.suspendMinorGC();
                }
            }

            @Override
            public void diskWritable(File disk) {
                // we have enough space now
                if (gcThread.isForceGCAllowWhenNoSpace()) {
                    // disable force gc.
                    gcThread.disableForceGC();
                } else {
                    // resume compaction to normal.
                    gcThread.resumeMajorGC();
                    gcThread.resumeMinorGC();
                }
            }

            @Override
            public void diskJustWritable(File disk) {
                if (gcThread.isForceGCAllowWhenNoSpace()) {
                    // if a disk is just writable, we still need force gc.
                    gcThread.enableForceGC();
                } else {
                    // still under warn threshold, only resume minor compaction.
                    gcThread.resumeMinorGC();
                }
            }
        };
    }

    @Override
    public void setLimboState(long ledgerId) throws IOException {
        if (log.isDebugEnabled()) {
            log.debug("setLimboState. ledger: {}", ledgerId);
        }
        ledgerIndex.setLimbo(ledgerId);
    }

    @Override
    public boolean hasLimboState(long ledgerId) throws IOException {
        if (log.isDebugEnabled()) {
            log.debug("hasLimboState. ledger: {}", ledgerId);
        }
        return ledgerIndex.get(ledgerId).getLimbo();
    }

    @Override
    public void clearLimboState(long ledgerId) throws IOException {
        if (log.isDebugEnabled()) {
            log.debug("clearLimboState. ledger: {}", ledgerId);
        }
        ledgerIndex.clearLimbo(ledgerId);
    }

    private void throwIfLimbo(long ledgerId) throws IOException, BookieException {
        if (hasLimboState(ledgerId)) {
            if (log.isDebugEnabled()) {
                log.debug("Accessing ledger({}) in limbo state, throwing exception", ledgerId);
            }
            throw BookieException.create(BookieException.Code.DataUnknownException);
        }
    }

    /**
     * Mapping of enums to bitmaps. The bitmaps must not overlap so that we can
     * do bitwise operations on them.
     */
    private static final Map<StorageState, Integer> stateBitmaps = ImmutableMap.of(
            StorageState.NEEDS_INTEGRITY_CHECK, 0x00000001);

    @Override
    public EnumSet<StorageState> getStorageStateFlags() throws IOException {
        int flags = ledgerIndex.getStorageStateFlags();
        EnumSet<StorageState> flagsEnum = EnumSet.noneOf(StorageState.class);
        for (Map.Entry<StorageState, Integer> e : stateBitmaps.entrySet()) {
            int value = e.getValue();
            if ((flags & value) == value) {
                flagsEnum.add(e.getKey());
            }
            flags = flags & ~value;
        }
        checkState(flags == 0, "Unknown storage state flag found " + flags);
        return flagsEnum;
    }

    @Override
    public void setStorageStateFlag(StorageState flag) throws IOException {
        checkArgument(stateBitmaps.containsKey(flag), "Unsupported flag " + flag);
        int flagInt = stateBitmaps.get(flag);
        while (true) {
            int curFlags = ledgerIndex.getStorageStateFlags();
            int newFlags = curFlags | flagInt;
            if (ledgerIndex.setStorageStateFlags(curFlags, newFlags)) {
                return;
            } else {
                log.info("Conflict updating storage state flags {} -> {}, retrying",
                        curFlags, newFlags);
            }
        }
    }

    @Override
    public void clearStorageStateFlag(StorageState flag) throws IOException {
        checkArgument(stateBitmaps.containsKey(flag), "Unsupported flag " + flag);
        int flagInt = stateBitmaps.get(flag);
        while (true) {
            int curFlags = ledgerIndex.getStorageStateFlags();
            int newFlags = curFlags & ~flagInt;
            if (ledgerIndex.setStorageStateFlags(curFlags, newFlags)) {
                return;
            } else {
                log.info("Conflict updating storage state flags {} -> {}, retrying",
                        curFlags, newFlags);
            }
        }
    }
}<|MERGE_RESOLUTION|>--- conflicted
+++ resolved
@@ -181,12 +181,9 @@
 
         readCache = new ReadCache(allocator, readCacheMaxSize);
 
-<<<<<<< HEAD
         ledgerIndex = LedgerMetadataIndex.newInstance(conf,
-                KeyValueStorageRocksDB.factory, baseDir, ledgerDirStatsLogger);
-=======
-        ledgerIndex = new LedgerMetadataIndex(conf, KeyValueStorageRocksDB.factory, indexBaseDir, ledgerDirStatsLogger);
->>>>>>> 27b6cb9c
+                KeyValueStorageRocksDB.factory, indexBaseDir, ledgerDirStatsLogger);
+
         entryLocationIndex = new EntryLocationIndex(conf,
                 KeyValueStorageRocksDB.factory, indexBaseDir, ledgerDirStatsLogger);
 
